--- conflicted
+++ resolved
@@ -19,12 +19,8 @@
 
 # Contributing
 There is still a lot of work to be done! Pull requests are welcome!
-<<<<<<< HEAD
+
 Note that all public non-util functions are required to make exactly one API call.
-=======
-
-Note that all public non-util functions are required to make exactly one api call.
->>>>>>> 1a931699
 
 # License
 MIT License